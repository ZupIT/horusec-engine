--- conflicted
+++ resolved
@@ -18,7 +18,6 @@
 	SourceLocation Location
 }
 
-<<<<<<< HEAD
 type Report struct {
 	ID             string   // Comes from Advisory::GetID/0
 	Name           string   // Comes from Advisory::GetName/0
@@ -73,17 +72,6 @@
 	}
 	if programReport == nil {
 		return []Report{}
-=======
-func execRulesInDocumentUnit(rules []Rule, documentUnit Unit, findings chan<- []Finding) {
-	for _, rule := range rules {
-		if rule.IsFor(documentUnit.Type()) {
-			localRule := rule
-			go func() {
-				ruleFindings := documentUnit.Eval(localRule)
-				findings <- ruleFindings
-			}()
-		}
->>>>>>> 01ad38ab
 	}
 	return programReport
 }
